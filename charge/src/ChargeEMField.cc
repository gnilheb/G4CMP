--- conflicted
+++ resolved
@@ -13,41 +13,22 @@
 #include "G4UniformElectricField.hh"
 #include "G4LogicalVolume.hh"
 #include "G4SystemOfUnits.hh"
-<<<<<<< HEAD
 #include "G4ThreeVector.hh"
-#include "G4UniformElectricField.hh"
-
-
-ChargeEMField::ChargeEMField(G4LogicalVolume* logVol) {
-  G4double voltage = G4CMPConfigManager::GetVoltage();
-  const G4String& epotFile = G4CMPConfigManager::GetEpotFile();
-
-  G4ElectricField* fEMfield = 0;
-  if (voltage == 0.) fEMfield = new G4CMPMeshElectricField(epotFile);
-  else {
-    G4ThreeVector evec(0.,0.,voltage/(25.4*mm));	// CDMS iZIP thickness
-    fEMfield = new G4UniformElectricField(evec);
-  }
-
-  G4FieldManager* fFieldMgr = new G4CMPFieldManager(fEMfield);
-=======
 #include "ChargeFieldMessenger.hh"
 
 ChargeEMField::ChargeEMField(G4LogicalVolume* logVol) :
-                              UseConstEField(false),
-                              ConstEFieldMag(158*volt/m),
-                              ConstEFieldDir(G4ThreeVector(0,0,1)),
-                              DetectorVolume(logVol) {
-  EPotFile =
-    (getenv("G4CMP_EPOT_FILE") ? getenv("G4CMP_EPOT_FILE") : "Epot_iZip4");
+  EPotFile(G4CMPConfigManager::GetEpotFile()),
+  UseConstEField(G4CMPConfigManager::GetVoltage()!=0.),
+  ConstEFieldMag(G4CMPConfigManager::GetVoltage()/(25.4*mm)),
+  ConstEFieldDir(0,0,1), DetectorVolume(logVol) {
   Messenger = new ChargeFieldMessenger(this);
+  Build();			// Ensure that default field is alway created
 }
 
 ChargeEMField::~ChargeEMField() {;}
->>>>>>> 19836b2f
 
 void ChargeEMField::Build() {
-  G4ElectricField* fEMfield;
+  G4ElectricField* fEMfield = 0;
 
   if (UseConstEField) {
     fEMfield = new G4UniformElectricField(ConstEFieldMag*ConstEFieldDir);
@@ -55,11 +36,11 @@
     fEMfield = new G4CMPMeshElectricField(EPotFile);
   }
 
-  if(DetectorVolume->GetFieldManager()) {
-    DetectorVolume->GetFieldManager()->SetDetectorField(fEMfield);
-  } else {
-    G4FieldManager*  fFieldMgr = new G4CMPFieldManager(fEMfield);
-    fFieldMgr->SetDetectorField(fEMfield);
+  // Ensure that logical volume has a field manager attached
+  if (!DetectorVolume->GetFieldManager()) {
+    G4FieldManager* fFieldMgr = new G4CMPFieldManager(fEMfield);
     DetectorVolume->SetFieldManager(fFieldMgr, true);
   }
+
+  DetectorVolume->GetFieldManager()->SetDetectorField(fEMfield);
 }