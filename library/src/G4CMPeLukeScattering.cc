--- conflicted
+++ resolved
@@ -105,28 +105,14 @@
     return &aParticleChange;
   }
 
-<<<<<<< HEAD
   G4double theta_phonon = MakeTheta(kmag, ksound_e);
-  G4double theta_charge = 
+  G4double theta_charge = (theta_phonon == 0.) ? 0. : 
     acos( (kmag*kmag - 2*ksound_e*(kmag*cos(theta_phonon)
 				 - ksound_e)
 	   - 2 * (kmag*cos(theta_phonon) - ksound_e)
 	   * (kmag*cos(theta_phonon) - ksound_e) )/
 	  kmag/ (sqrt(kmag*kmag - 4*ksound_e
 		      * (kmag*cos(theta_phonon) - ksound_e) ) ) );
-=======
-  G4double theta_phonon = MakeTheta(kmag, ksound);
-  if (theta_phonon == 0)
-      G4double theta_charge = 0;
-  else
-    G4double theta_charge = 
-	acos( (kmag*kmag - 2*ksound*(kmag*cos(theta_phonon)
-				 - ksound)
-	   - 2 * (kmag*cos(theta_phonon) - ksound)
-	   * (kmag*cos(theta_phonon) - ksound) )/
-	  kmag/ (sqrt(kmag*kmag - 4*ksound
-		      * (kmag*cos(theta_phonon) - ksound) ) ) );
->>>>>>> f708f26c
   
   G4double q = 2*(kmag*cos(theta_phonon)-ksound_e);
   //k_HV.setMag(sqrt(k_HV.mag2() + q*q - 2*kmag*q*cos(theta_phonon)));
@@ -151,15 +137,9 @@
   //   charge.close();
   //phonon.close();
 
-<<<<<<< HEAD
-  std::ofstream espec("energy_spectrum_phonon", std::ios::app);
-  espec << (k_HV.mag2()*hbar_Planck/2/mc_e)/eV*1000<< G4endl;
-  espec.close();
-=======
   //std::ofstream espec("energy_spectrum_phonon", std::ios::app);
   //espec << (k_HV.mag2()*hbar_Planck/2/mc)/eV*1000<< G4endl;
   //espec.close();
->>>>>>> f708f26c
   
   aParticleChange.ProposeMomentumDirection(p_new.unit());
   aParticleChange.ProposeEnergy(p_new.mag2()/2/mc_e);
