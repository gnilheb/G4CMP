--- conflicted
+++ resolved
@@ -53,7 +53,6 @@
 #endif
 }
 
-<<<<<<< HEAD
 G4double
 G4CMPLukeScattering::PostStepGetPhysicalInteractionLength(
                         const G4Track& aTrack,
@@ -82,31 +81,6 @@
   }
   G4double kSound = CalculateKSound(mass);
   G4double mach = k0.mag()/kSound;
-=======
-
-// Physics
-
-G4double 
-G4CMPLukeScattering::GetMeanFreePath(const G4Track& aTrack, G4double,
-                                     G4ForceCondition* condition) {
-  *condition = Forced;		// In order to recompute MFP after TimeStepper
-
-  G4double kmag = 0.;
-  if (IsElectron(&aTrack)) {
-    kmag = theLattice->MapV_elToK_HV(GetValleyIndex(aTrack),
-                                     GetLocalVelocityVector(aTrack)).mag();
-  } else if (IsHole(&aTrack)) {
-    kmag = GetLocalWaveVector(aTrack).mag();
-  } else {
-    G4Exception("G4CMPLukeScattering::GetMeanFreePath", "Luke001",
-                EventMustBeAborted, "Unknown charge carrier");
-  }
-
-  G4CMPTrackInformation* trackInfo = GetTrackInfo(aTrack);
-  G4double l0 = trackInfo->GetScatterLength();
-  G4double kSound = CalculateKSound(trackInfo);
-  G4double velocity = GetVelocity(aTrack);
->>>>>>> ba30a7e6
 
   if (verboseLevel > 1) {
     G4cout << "LukeScattering v = " << velocity/m*s << " kmag = " << k0.mag()*m
@@ -227,17 +201,6 @@
                                                      const G4Step& aStep) {
   aParticleChange.Initialize(aTrack); 
   G4StepPoint* postStepPoint = aStep.GetPostStepPoint();
-<<<<<<< HEAD
-=======
-  
-  // Do nothing other than re-calculate mfp when step limit reached or leaving
-  // volume
-  if (verboseLevel > 1) {
-    G4cout << GetProcessName() << "::PostStepDoIt: Step limited by process "
-           << postStepPoint->GetProcessDefinedStep()->GetProcessName()
-           << G4endl;
-  }
->>>>>>> ba30a7e6
 
   G4double mass = 0.;
   if (GetCurrentParticle() == G4CMPDriftElectron::Definition()) {
@@ -249,17 +212,6 @@
                 EventMustBeAborted, "Invalid particle for LukeScatter process");
     return &aParticleChange;
   }
-<<<<<<< HEAD
-  
-  G4ThreeVector ktrk = GetLocalWaveVector(aTrack);
-  if (GetCurrentParticle() == G4CMPDriftElectron::Definition()) {
-    ktrk = theLattice->MapV_elToK_HV(GetValleyIndex(aTrack),
-                                     GetGlobalVelocityVector(aTrack));
-  }
-
-  G4double kmag = ktrk.mag();
-  G4double kSound = CalculateKSound(mass);
-=======
 
   G4ThreeVector ktrk(0.);
   if (IsElectron(&aTrack)) {
@@ -273,8 +225,7 @@
   }
 
   G4double kmag = ktrk.mag();
-  G4double kSound = CalculateKSound(GetTrackInfo(aTrack));
->>>>>>> ba30a7e6
+  G4double kSound = CalculateKSound(mass);
 
   // GPIL returns a length that is too short for very few cases because
   // the PDF in the "Gaussian" case is not truly Gaussian at the low tail.
