/***********************************************************************\
 * This software is licensed under the terms of the GNU General Public *
 * License version 3 or later. See G4CMP/LICENSE for the full license. *
\***********************************************************************/

/// \file library/src/G4CMPBoundaryUtils.cc
/// \brief Implementation of the G4CMPBoundaryUtils class
///   Provides useful general functions for use by boundary processes,
///   which do not have a common base class for inheritance.
///
///   Use via multiple inheritance with concrete boundary classes.
//
// $Id$
//
<<<<<<< HEAD
=======
// 20160904  Add electrode pattern handling
>>>>>>> d1ed045f
// 20160906  Make most functions const, provide casting function for matTable

#include "G4CMPBoundaryUtils.hh"
#include "G4CMPConfigManager.hh"
#include "G4CMPSurfaceProperty.hh"
#include "G4CMPProcessUtils.hh"
#include "G4CMPTrackInformation.hh"
#include "G4CMPUtils.hh"
#include "G4CMPVElectrodePattern.hh"
#include "G4ExceptionSeverity.hh"
#include "G4GeometryTolerance.hh"
#include "G4LatticeManager.hh"
#include "G4LatticePhysical.hh"
#include "G4LogicalBorderSurface.hh"
#include "G4LogicalSurface.hh"
#include "G4Navigator.hh"
#include "G4ParticleChange.hh"
#include "G4ParticleDefinition.hh"
#include "G4Step.hh"
#include "G4StepPoint.hh"
#include "G4Track.hh"
#include "G4TransportationManager.hh"
#include "G4VPhysicalVolume.hh"
#include "G4VProcess.hh"


// Constructor and destructor

G4CMPBoundaryUtils::G4CMPBoundaryUtils(G4VProcess* process)
  : buVerboseLevel(G4CMPConfigManager::GetVerboseLevel()),
    procName(process->GetProcessName()), procUtils(0),
    kCarTolerance(G4GeometryTolerance::GetInstance()->GetSurfaceTolerance()),
    maximumReflections(-1), prePV(0), postPV(0), surfProp(0), matTable(0),
    electrode(0) {
  procUtils = dynamic_cast<G4CMPProcessUtils*>(process);
  if (!procUtils) {
    G4Exception("G4CMPBoundaryUtils::G4CMPBoundaryUtils", "Boundary000",
		FatalException, "Must be passed a G4CMP process!");
  }
}

G4CMPBoundaryUtils::~G4CMPBoundaryUtils() {;}

// Initialize volumes, surface properties, etc.

G4bool G4CMPBoundaryUtils::IsGoodBoundary(const G4Step& aStep) {
  const G4ParticleDefinition* pd = aStep.GetTrack()->GetParticleDefinition();
  maximumReflections = 
    (G4CMP::IsChargeCarrier(pd) ? G4CMPConfigManager::GetMaxChargeBounces()
     : G4CMP::IsPhonon(pd) ? G4CMPConfigManager::GetMaxPhononBounces() : -1);

  if (buVerboseLevel>1) {
    G4cout << procName << "::LoadDataForStep maxRefl " << maximumReflections
	   << G4endl;
  }

  return (CheckStepStatus(aStep) &&
	  GetBoundingVolumes(aStep) &&
	  GetSurfaceProperty(aStep));
}

G4bool G4CMPBoundaryUtils::CheckStepStatus(const G4Step& aStep) {
  if (buVerboseLevel>1) {
    G4cout << procName << "::CheckStepStatus status "
	   << aStep.GetPostStepPoint()->GetStepStatus()
	   << " length " << aStep.GetStepLength() << G4endl;
  }

  // do nothing if the current step is not limited by a volume boundary,
  // or if it is the returning "null step" after a reflection
  return (aStep.GetPostStepPoint()->GetStepStatus() == fGeomBoundary &&
	  aStep.GetStepLength() > kCarTolerance);
}

G4bool G4CMPBoundaryUtils::GetBoundingVolumes(const G4Step& aStep) {
  prePV = aStep.GetPreStepPoint()->GetPhysicalVolume();
  postPV = aStep.GetPostStepPoint()->GetPhysicalVolume();

  if (prePV == postPV) {
    if (buVerboseLevel) {
      G4cerr << procName << " ERROR: fGeomBoundary status set, but"
	     << " pre- and post-step volumes are identical!" << G4endl;
    }
    return false;
  }

  // do nothing if the current step is inbound from outside the original volume
  G4LatticePhysical* volLattice =
    G4LatticeManager::GetLatticeManager()->GetLattice(prePV);
  if (volLattice != procUtils->GetLattice()) {
    if (buVerboseLevel>1) {
      G4cout << procName << ": Track inbound after reflection" << G4endl;
    }
    return false;
  }

  if (buVerboseLevel>1) {
    G4cout <<   "  PreStep volume: " << prePV->GetName() << " @ "
	   << aStep.GetPreStepPoint()->GetPosition()
	   << "\n PostStep volume: " << postPV->GetName() << " @ "
	   << aStep.GetPostStepPoint()->GetPosition()
	   << G4endl;
  }

  return true;
}

G4bool G4CMPBoundaryUtils::GetSurfaceProperty(const G4Step& aStep) {
  G4LogicalSurface* surface = G4LogicalBorderSurface::GetSurface(prePV, postPV);
  if (!surface) {
    G4Exception((procName+"::GetSurfaceProperty").c_str(), "Boundary001",
                EventMustBeAborted, ("No surface defined between " +
                                    prePV->GetName() + " and " +
                                    postPV->GetName() + ".").c_str());
    return false;
  }

  G4SurfaceProperty* baseSP = surface->GetSurfaceProperty();
  if (!baseSP) {
    G4Exception((procName+"::GetSurfaceProperty").c_str(),
		"Boundary002", EventMustBeAborted,
		("No surface property defined for "+surface->GetName()).c_str()
		);
    return false;
  }

  // Verify that surface property is G4CMP compatible
  surfProp = dynamic_cast<G4CMPSurfaceProperty*>(baseSP);
  if (!surfProp) {
    G4Exception((procName+"::GetSurfaceProperty").c_str(),
		"Boundary003", EventMustBeAborted,
		"Surface property is not G4CMP compatible");
    return false;
  }
    
  // Extract particle-specific information for later
  const G4ParticleDefinition* pd = aStep.GetTrack()->GetParticleDefinition();
  const G4MaterialPropertiesTable* constTbl = 0;
  if (G4CMP::IsChargeCarrier(pd)) {
    constTbl = surfProp->GetChargeMaterialPropertiesTablePointer();
    electrode = surfProp->GetChargeElectrode();
  }

  if (G4CMP::IsPhonon(pd)) {
    constTbl = surfProp->GetPhononMaterialPropertiesTablePointer();
    electrode = surfProp->GetPhononElectrode();
  }

  if (!constTbl) {
    G4Exception((procName+"::GetSurfaceProperty").c_str(),
		"Boundary004", EventMustBeAborted,
		(pd->GetParticleName()+" has no material properties").c_str()
		);
    return false;
  }

  // Must store non-const pointer, as table has no const accessors
  matTable = const_cast<G4MaterialPropertiesTable*>(constTbl);

  return true;
}


// Implement PostStepDoIt() in a common way; processes should call through

void G4CMPBoundaryUtils::
ApplyBoundaryAction(const G4Track& aTrack, const G4Step& aStep,
		    G4ParticleChange& aParticleChange) {
  aParticleChange.Initialize(aTrack);

  if (!IsGoodBoundary(aStep)) return;		// May have been done already

  // If the particle doesn't get absorbed, it either reflects or transmits
  if (electrode && electrode->IsNearElectrode(aStep)) {
    if (buVerboseLevel>1) G4cout << procName << ": Track electrode " << G4endl;
    electrode->AbsorbAtElectrode(aTrack, aStep, aParticleChange);
  } else if (AbsorbTrack(aTrack, aStep)) {
    if (electrode) {
      DoSimpleKill(aTrack, aStep, aParticleChange);
    } else {
      if (buVerboseLevel>1) G4cout << procName << ": Track absorbed " << G4endl;
      DoAbsorption(aTrack, aStep, aParticleChange);
    }
  } else if (MaximumReflections(aTrack)) {
    DoSimpleKill(aTrack, aStep, aParticleChange);
  } else if (ReflectTrack(aTrack, aStep)) {
    DoReflection(aTrack, aStep, aParticleChange);
  } else {
    DoTransmission(aTrack, aStep, aParticleChange);
  }
}


// Default conditions for absorption or reflection

G4bool G4CMPBoundaryUtils::AbsorbTrack(const G4Track&, const G4Step&) const {
  G4double absProb = GetMaterialProperty("absProb");
<<<<<<< HEAD
  if (buVerboseLevel>2)
=======
  if (buVerboseLevel>1)
>>>>>>> d1ed045f
    G4cout << " AbsorbTrack: absProb " << absProb << G4endl;

  return (G4UniformRand() <= absProb);
}

G4bool G4CMPBoundaryUtils::ReflectTrack(const G4Track&, const G4Step&) const {
  G4double reflProb = GetMaterialProperty("reflProb");
<<<<<<< HEAD
  if (buVerboseLevel>2)
=======
  if (buVerboseLevel>1)
>>>>>>> d1ed045f
    G4cout << " ReflectTrack: reflProb " << reflProb << G4endl;

  return (G4UniformRand() <= reflProb);
}

G4bool G4CMPBoundaryUtils::MaximumReflections(const G4Track& aTrack) const {
  G4CMPTrackInformation* trackInfo = procUtils->GetTrackInfo(aTrack);
  trackInfo->IncrementReflectionCount();

  return (maximumReflections >= 0 &&
	  trackInfo->GetReflectionCount() > maximumReflections);
}


// Simple absorption deposits non-ionizing energy

void G4CMPBoundaryUtils::DoAbsorption(const G4Track& aTrack,
				      const G4Step& /*aStep*/,
				      G4ParticleChange& aParticleChange) {
  if (buVerboseLevel>1) G4cout << procName << ": Track absorbed" << G4endl;

  G4double ekin = procUtils->GetKineticEnergy(aTrack);
  aParticleChange.ProposeNonIonizingEnergyDeposit(ekin);
  aParticleChange.ProposeTrackStatus(fStopAndKill);
}

void G4CMPBoundaryUtils::DoReflection(const G4Track& aTrack,
				      const G4Step& aStep,
				      G4ParticleChange& aParticleChange) {
  G4cerr << procName << " WARNING!  G4CMPBoundaryUtils::DoReflection invoked."
	 << "\n Process should have overridden this version!"
	 << "  Results may be non-physical" << G4endl;

  if (buVerboseLevel>1) {
    G4cout << procName << ": Track reflected "
           << procUtils->GetTrackInfo(aTrack)->GetReflectionCount()
	   << " times." << G4endl;
  }

  G4ThreeVector pdir = aTrack.GetMomentumDirection();
  G4ThreeVector norm = procUtils->GetSurfaceNormal(aStep);	// Outward normal
  pdir -= 2.*(pdir.dot(norm))*norm;			// Reverse along normal

  aParticleChange.ProposeMomentumDirection(pdir);
}

void G4CMPBoundaryUtils::DoSimpleKill(const G4Track& aTrack,
				      const G4Step& aStep,
				      G4ParticleChange& aParticleChange) {
  if (buVerboseLevel>1) G4cout << procName << ": Track killed" << G4endl;

  aParticleChange.ProposeTrackStatus(fStopAndKill);
}

void 
G4CMPBoundaryUtils::DoTransmission(const G4Track& aTrack,
				   const G4Step& aStep,
				   G4ParticleChange& aParticleChange) {
  if (buVerboseLevel>1) G4cout << procName << ": Track transmitted" << G4endl;

  // FIXME:  Really, this should never happen.  Track should be recreated
  //         on other side of boundary, associated with new material.
  //	     *** Should we call back to DoSimpleKill()? ***
}


// Access information from materials table even when const

G4double G4CMPBoundaryUtils::GetMaterialProperty(const G4String& key) const {
  return const_cast<G4MaterialPropertiesTable*>(matTable)->GetConstProperty(key);
}
<|MERGE_RESOLUTION|>--- conflicted
+++ resolved
@@ -12,10 +12,7 @@
 //
 // $Id$
 //
-<<<<<<< HEAD
-=======
 // 20160904  Add electrode pattern handling
->>>>>>> d1ed045f
 // 20160906  Make most functions const, provide casting function for matTable
 
 #include "G4CMPBoundaryUtils.hh"
@@ -213,11 +210,7 @@
 
 G4bool G4CMPBoundaryUtils::AbsorbTrack(const G4Track&, const G4Step&) const {
   G4double absProb = GetMaterialProperty("absProb");
-<<<<<<< HEAD
   if (buVerboseLevel>2)
-=======
-  if (buVerboseLevel>1)
->>>>>>> d1ed045f
     G4cout << " AbsorbTrack: absProb " << absProb << G4endl;
 
   return (G4UniformRand() <= absProb);
@@ -225,11 +218,7 @@
 
 G4bool G4CMPBoundaryUtils::ReflectTrack(const G4Track&, const G4Step&) const {
   G4double reflProb = GetMaterialProperty("reflProb");
-<<<<<<< HEAD
   if (buVerboseLevel>2)
-=======
-  if (buVerboseLevel>1)
->>>>>>> d1ed045f
     G4cout << " ReflectTrack: reflProb " << reflProb << G4endl;
 
   return (G4UniformRand() <= reflProb);
@@ -300,4 +289,4 @@
 
 G4double G4CMPBoundaryUtils::GetMaterialProperty(const G4String& key) const {
   return const_cast<G4MaterialPropertiesTable*>(matTable)->GetConstProperty(key);
-}
+}