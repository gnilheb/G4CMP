/***********************************************************************\
 * This software is licensed under the terms of the GNU General Public *
 * License version 3 or later. See G4CMP/LICENSE for the full license. *
\***********************************************************************/

// $Id$

#include "G4CMPTriLinearInterp.hh"
#include "libqhullcpp/Qhull.h"
#include "libqhullcpp/QhullFacetList.h"
#include "libqhullcpp/QhullFacetSet.h"
#include "libqhullcpp/QhullVertexSet.h"
#include "Randomize.hh"
#include "G4SystemOfUnits.hh"
#include <iostream>
#include <ctime>
#include <map>
#include <array>

using namespace orgQhull;
using std::map;
using std::vector;

<<<<<<< HEAD

G4CMPTriLinearInterp::G4CMPTriLinearInterp(const vector<point >& xyz,
=======
G4CMPTriLinearInterp::G4CMPTriLinearInterp(const vector<point3D>& xyz,
>>>>>>> c8e74ec7
					   const vector<G4double>& v)
  : X(xyz), V(v), TetraIdx(0), staleCache(true) {
  BuildTetraMesh();
}

void 
<<<<<<< HEAD
G4CMPTriLinearInterp::UseMesh(const std::vector<point > &xyz,
                  const std::vector<G4double>& v) {
=======
G4CMPTriLinearInterp::UseMesh(const std::vector<point3D>& xyz,
			      const std::vector<G4double>& v) {
>>>>>>> c8e74ec7
  X = xyz;
  V = v;
  BuildTetraMesh();
  TetraIdx = 0;
}

void G4CMPTriLinearInterp::BuildTetraMesh() {
  time_t start, fin;
  G4cout << "G4CMPTriLinearInterp::Constructor: Creating Tetrahedral Mesh..."
         << G4endl;
  std::time(&start);
  /* Qhull requires a column-major array of the
   * 3D points. i.e., [x1,y1,z1,x2,y2,z2,...]
   */
  G4double* boxPoints = new G4double[3*X.size()];
      
  for (size_t i=0, e=X.size(); i<e; ++i) {
    boxPoints[i*3] = X[i][0];
    boxPoints[i*3+1]= X[i][1];
    boxPoints[i*3+2]= X[i][2];
  }
    
  /* Run Qhull
   * First parameter is a command to generate random points. We don't want that.
   * Second parameter is dimension of points (3)
   * Third parameter is number of points
   * Forth parameter is the 1D column-major array of points
   * Fifth parameter is qhull option flags.
   *   d = delaunay triangulation
   *   Qt = triangulate output (makes all regions simplicial)
   *   Qbb = Scales the paraboloid that Qhull creates. This helps with precision
   *   Qz = Add a point at infinity. This somehow helps with precision...
   */
  Qhull hull = Qhull("", 3, X.size(), boxPoints, "d Qt Qz Qbb");
        
  QhullFacet facet, neighbor;
  QhullVertex vertex;
  QhullLinkedList<QhullFacet>::iterator fItr;
  QhullSet<QhullFacet>::iterator nItr;
  QhullSet<QhullVertex>::iterator vItr;
  map<G4int, G4int> ID2Idx;
  G4int numTet = 0, j;
<<<<<<< HEAD
  vector<std::array<G4int, 4> > tmpTetrahedra =
      vector<std::array<G4int, 4> >(hull.facetCount(), {{0,0,0,0}});
  vector<std::array<G4int, 4> > tmpNeighbors =
          vector<std::array<G4int, 4> >(hull.facetCount(), {{-1,-1,-1,-1}});
=======
  vector<std::array<G4int, 4> > tmpTetrahedra(hull.facetCount(), {{0,0,0,0}});
  vector<std::array<G4int, 4> > tmpNeighbors(vector<std::array<G4int, 4> >(hull.facetCount(), {{-1,-1,-1,-1}}));
>>>>>>> c8e74ec7
  for (fItr = hull.facetList().begin();fItr != hull.facetList().end(); fItr++) {
    facet = *fItr;
    if (!facet.isUpperDelaunay()) {
      ID2Idx[facet.id()] = numTet;
      j = 0;
      for (vItr = facet.vertices().begin(); vItr != facet.vertices().end(); vItr++) {
        vertex = *vItr;
        tmpTetrahedra[numTet][j++] = FindPointID(vertex.point().toStdVector(), vertex.id());
      }
      j = 0;
      for (nItr = facet.neighborFacets().begin(); nItr != facet.neighborFacets().end(); nItr++) {
        neighbor = *nItr;
        if (!neighbor.isUpperDelaunay())
          tmpNeighbors[numTet][j] = neighbor.id();
        ++j;
      }
      ++numTet;
    }
  }
    
  for (G4int i = 0; i < numTet; ++i)
    for (j = 0; j < 4; ++j) {
      if (tmpNeighbors[i][j] != -1)
        tmpNeighbors[i][j] = ID2Idx[tmpNeighbors[i][j]];
    }

  tmpTetrahedra.resize(numTet);
  tmpNeighbors.resize(numTet);

  Tetrahedra.swap(tmpTetrahedra);
  Neighbors.swap(tmpNeighbors);

  delete[] boxPoints;

  std::time(&fin);
  G4cout << "G4CMPTriLinearInterp::Constructor: Took "
         << difftime(fin, start) << " seconds." << G4endl;
}

G4int G4CMPTriLinearInterp::FindPointID(const vector<G4double>& point,
                                        const G4int id) {
  //static map<G4int, G4int> qhull2x;
  if (qhull2x.count(id)) {
    return qhull2x[id];
  }
	
  G4int min = 0, max = X.size()-1, mid = X.size()/2;
  G4int d = 0;
  while(true) {
    if (X[mid][0] == point[0]) {
      d = 0;
      while(X[mid+d][0] == point[0] || X[mid-d][0] == point[0]) {
        if (X[mid+d][0] == point[0] && X[mid+d][1] == point[1] && X[mid+d][2] == point[2]) {
          qhull2x[id] = mid+d;
          return mid + d;
        } else if (X[mid-d][0] == point[0] && X[mid-d][1] == point[1] && X[mid-d][2] == point[2]) {
          qhull2x[id] = mid-d;
          return mid - d;
        }
        ++d;
      }
      while(X[mid-d][0] == point[0]) {
        if (X[mid-d][0] == point[0] && X[mid-d][1] == point[1] && X[mid-d][2] == point[2]) {
          qhull2x[id] = mid-d;
          return mid - d;
        }
        ++d;
      }
    } else if (X[mid][0] < point[0]) {
      min = mid + 1;
      mid = min + (G4int)ceil((max - min)/2.);
    } else {
      max = mid - 1;
      mid = min + (G4int)floor((max - min)/2.);
    }
  }
}

G4double G4CMPTriLinearInterp::GetValue(const G4double pos[3]) const {
  G4double bary[4];
  FindTetrahedron(&pos[0], bary);
  staleCache = true;
    
  if (TetraIdx == -1)
    return 0;
  else
    return(V[Tetrahedra[TetraIdx][0]] * bary[0] +
           V[Tetrahedra[TetraIdx][1]] * bary[1] +
           V[Tetrahedra[TetraIdx][2]] * bary[2] +
           V[Tetrahedra[TetraIdx][3]] * bary[3]);    
}

G4ThreeVector G4CMPTriLinearInterp::GetGrad(const G4double pos[3]) const {
  G4double bary[4];
  G4int oldIdx = TetraIdx;
  FindTetrahedron(pos, bary);

  if (TetraIdx == -1)
    for (size_t i = 0; i < 3; ++i)
      cachedGrad[i] = 0;
<<<<<<< HEAD
  if (TetraIdx == oldIdx && !staleCache) ;
  else {
=======
  if (TetraIdx != oldIdx || staleCache) {
>>>>>>> c8e74ec7
    G4double ET[4][3];
    BuildT4x3(ET);
    for (size_t i = 0; i < 3; ++i) {
      cachedGrad[i] = V[Tetrahedra[TetraIdx][0]]*ET[0][i] +
                      V[Tetrahedra[TetraIdx][1]]*ET[1][i] +
                      V[Tetrahedra[TetraIdx][2]]*ET[2][i] +
                      V[Tetrahedra[TetraIdx][3]]*ET[3][i];
    }
    staleCache = false;
  }
  return cachedGrad;
}

void G4CMPTriLinearInterp::FindTetrahedron(const G4double point[4], G4double bary[4]) const {
  const G4double maxError = -1e-10;
  G4int minBaryIdx;
  G4double bestBary[4];
  G4int bestTet = -1;
  if (TetraIdx == -1) TetraIdx = 0;
  for (size_t count = 0; count < Tetrahedra.size(); ++count) {
    Cart2Bary(point,bary);

    if (bary[3] >= maxError && bary[2] >= maxError 
        && bary[1] >= maxError && bary[0] >= maxError) //bary[3] more likely to be bad.
      return;
    else if (bary[0]*bary[0] + bary[1]*bary[1] + bary[2]*bary[2] + bary[3]*bary[3]
            < bestBary[0]*bestBary[0] + bestBary[1]*bestBary[1] 
              + bestBary[2]*bestBary[2] + bestBary[3]*bestBary[3]
            || count == 0) {
      for (G4int i = 0; i < 4; ++i)
        bestBary[i] = bary[i];

      bestTet = TetraIdx;
    }

    minBaryIdx = 0;
    for (G4int i = 1; i < 4; ++i)
      if (bary[i] < bary[minBaryIdx])
        minBaryIdx = i;

    TetraIdx = Neighbors[TetraIdx][minBaryIdx];
    if (TetraIdx == -1) {
      G4cout << "G4CMPTriLinearInterp::FindTetrahedron: Point outside of hull! Check your results." <<G4endl;
      G4cout << "point[0] = " << point[0]/m << " m; point[1] = " << point[1]/m
             << " m; point[2] = " << point[2]/m << " m;" << G4endl;
      return;
    }
  }

  TetraIdx = bestTet;
  Cart2Bary(point,bary);
  /*G4cout << "G4CMPTriLinearInterp::FindTetrahedron: "
         << "Tetrahedron not found! Using best tetrahedron." << G4endl;
  G4cout << "point[0] = " << point[0] << "; point[1] = " << point[1] 
         << "; point[2] = " << point[2] << ";" << G4endl;
  G4cout << "Best Tetrahedron's barycentric coordinates: " << G4endl;
  G4cout << "bary[0] = " << bary[0] << "; bary[1] = " << bary[1] 
         << "; bary[2] = " << bary[2] << "; bary[3] = " << bary[3] << ";" 
         << G4endl;
         */
}

void G4CMPTriLinearInterp::Cart2Bary(const G4double point[4], G4double bary[4]) const {
  G4double T[3][3];
  G4double invT[3][3];

  for(G4int dim=0; dim<3; ++dim)
    for(G4int vert=0; vert<3; ++vert)
      T[dim][vert] = X[Tetrahedra[TetraIdx][vert]][dim] - X[Tetrahedra[TetraIdx][3]][dim];

  MatInv(T, invT);

  for(G4int k=0; k<3; ++k)
    bary[k] = invT[k][0]*(point[0] - X[Tetrahedra[TetraIdx][3]][0]) +
              invT[k][1]*(point[1] - X[Tetrahedra[TetraIdx][3]][1]) +
              invT[k][2]*(point[2] - X[Tetrahedra[TetraIdx][3]][2]);

  bary[3] = 1.0 - bary[0] - bary[1] - bary[2];
}

void G4CMPTriLinearInterp::BuildT4x3(G4double ET[4][3]) const {
  G4double T[3][3];
  G4double Tinv[3][3];
  for(G4int dim=0; dim<3; ++dim)
    for(G4int vert=0; vert<3; ++vert)
      T[dim][vert] = X[Tetrahedra[TetraIdx][vert]][dim] - X[Tetrahedra[TetraIdx][3]][dim];

  MatInv(T, Tinv);
  for(G4int i = 0; i < 3; ++i) {
    for(G4int j = 0; j < 3; ++j)
      ET[i][j] = Tinv[i][j];
    ET[3][i] = -Tinv[0][i] - Tinv[1][i] - Tinv[2][i];
  }
}

G4double G4CMPTriLinearInterp::Det3(const G4double matrix[3][3]) const {
  return(matrix[0][0]*(matrix[1][1]*matrix[2][2]-matrix[2][1]*matrix[1][2])
        -matrix[0][1]*(matrix[1][0]*matrix[2][2]-matrix[2][0]*matrix[1][2])
        +matrix[0][2]*(matrix[1][0]*matrix[2][1]-matrix[2][0]*matrix[1][1]));
}

void G4CMPTriLinearInterp::MatInv(const G4double matrix[3][3], G4double result[3][3]) const {
  G4double determ = Det3(matrix);
  result[0][0] = (matrix[1][1]*matrix[2][2] - matrix[1][2]*matrix[2][1])/determ;
  result[1][0] = (matrix[1][2]*matrix[2][0] - matrix[1][0]*matrix[2][2])/determ;
  result[2][0] = (matrix[1][0]*matrix[2][1] - matrix[1][1]*matrix[2][0])/determ;

  result[0][1] = (matrix[0][2]*matrix[2][1] - matrix[0][1]*matrix[2][2])/determ;
  result[1][1] = (matrix[0][0]*matrix[2][2] - matrix[2][0]*matrix[0][2])/determ;
  result[2][1] = (matrix[0][1]*matrix[2][0] - matrix[0][0]*matrix[2][1])/determ;

  result[0][2] = (matrix[0][1]*matrix[1][2] - matrix[1][1]*matrix[0][2])/determ;
  result[1][2] = (matrix[1][0]*matrix[0][2] - matrix[0][0]*matrix[1][2])/determ;
  result[2][2] = (matrix[0][0]*matrix[1][1] - matrix[1][0]*matrix[0][1])/determ;
}<|MERGE_RESOLUTION|>--- conflicted
+++ resolved
@@ -21,25 +21,15 @@
 using std::map;
 using std::vector;
 
-<<<<<<< HEAD
-
 G4CMPTriLinearInterp::G4CMPTriLinearInterp(const vector<point >& xyz,
-=======
-G4CMPTriLinearInterp::G4CMPTriLinearInterp(const vector<point3D>& xyz,
->>>>>>> c8e74ec7
 					   const vector<G4double>& v)
   : X(xyz), V(v), TetraIdx(0), staleCache(true) {
   BuildTetraMesh();
 }
 
 void 
-<<<<<<< HEAD
 G4CMPTriLinearInterp::UseMesh(const std::vector<point > &xyz,
                   const std::vector<G4double>& v) {
-=======
-G4CMPTriLinearInterp::UseMesh(const std::vector<point3D>& xyz,
-			      const std::vector<G4double>& v) {
->>>>>>> c8e74ec7
   X = xyz;
   V = v;
   BuildTetraMesh();
@@ -82,15 +72,8 @@
   QhullSet<QhullVertex>::iterator vItr;
   map<G4int, G4int> ID2Idx;
   G4int numTet = 0, j;
-<<<<<<< HEAD
-  vector<std::array<G4int, 4> > tmpTetrahedra =
-      vector<std::array<G4int, 4> >(hull.facetCount(), {{0,0,0,0}});
-  vector<std::array<G4int, 4> > tmpNeighbors =
-          vector<std::array<G4int, 4> >(hull.facetCount(), {{-1,-1,-1,-1}});
-=======
   vector<std::array<G4int, 4> > tmpTetrahedra(hull.facetCount(), {{0,0,0,0}});
-  vector<std::array<G4int, 4> > tmpNeighbors(vector<std::array<G4int, 4> >(hull.facetCount(), {{-1,-1,-1,-1}}));
->>>>>>> c8e74ec7
+  vector<std::array<G4int, 4> > tmpNeighbors(hull.facetCount(), {{-1,-1,-1,-1}});
   for (fItr = hull.facetList().begin();fItr != hull.facetList().end(); fItr++) {
     facet = *fItr;
     if (!facet.isUpperDelaunay()) {
@@ -191,12 +174,7 @@
   if (TetraIdx == -1)
     for (size_t i = 0; i < 3; ++i)
       cachedGrad[i] = 0;
-<<<<<<< HEAD
-  if (TetraIdx == oldIdx && !staleCache) ;
-  else {
-=======
   if (TetraIdx != oldIdx || staleCache) {
->>>>>>> c8e74ec7
     G4double ET[4][3];
     BuildT4x3(ET);
     for (size_t i = 0; i < 3; ++i) {
