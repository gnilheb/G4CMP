--- conflicted
+++ resolved
@@ -40,17 +40,9 @@
 // Constructor and destructor
 
 G4LatticeReader::G4LatticeReader(G4int vb)
-<<<<<<< HEAD
-  : verboseLevel(vb), psLatfile(0), pLattice(0), fMapPath(""),
-    fToken(""), fValue(0.), fMap(""), fsPol(""), fPol(-1), fNX(0), fNY(0),
-    f3Vec(0.,0.,0.), fLastBasis(-1),
-    fDataDir(G4CMPConfigManager::GetLatticeDir()),
-=======
   : verboseLevel(vb), psLatfile(0), pLattice(0),
     fToken(""), fValue(0.), f3Vec(0.,0.,0.),
-    fDataDir(getenv("G4LATTICEDATA") ?
-      (const char*)getenv("G4LATTICEDATA"):"./CrystalMaps"),
->>>>>>> e421dd31
+    fDataDir(G4CMPConfigManager::GetLatticeDir()),
     mElectron(electron_mass_c2/c_squared) {}
 
 G4LatticeReader::~G4LatticeReader() {
