--- conflicted
+++ resolved
@@ -19,21 +19,12 @@
 class G4CMPTriLinearInterp {
 public:
   G4CMPTriLinearInterp() : TetraIdx(0) {;}	// Uninitialized version
-
-<<<<<<< HEAD
   G4CMPTriLinearInterp(const std::vector<point >& xyz,
-=======
-  G4CMPTriLinearInterp(const std::vector<std::array<G4double, 3> >& xyz,
->>>>>>> 5d75dc10
 		       const std::vector<G4double>& v);
   ~G4CMPTriLinearInterp() {;}
 
   // User initialization or re-initialization
-<<<<<<< HEAD
   void UseMesh(const std::vector<point >& xyz,
-=======
-  void UseMesh(const std::vector<std::array<G4double, 3> >& xyz,
->>>>>>> 5d75dc10
 	       const std::vector<G4double>& v);
   
   G4double GetPotential(const G4double pos[3]) const;
@@ -41,11 +32,7 @@
   
 private:
   std::map<G4int,G4int> qhull2x;
-<<<<<<< HEAD
   std::vector<point > X;
-=======
-  std::vector<std::array<G4double, 3> > X;
->>>>>>> 5d75dc10
   std::vector<G4double> V;
   std::vector<std::array<G4int, 4> > Tetrahedra;
   std::vector<std::array<G4int, 4> > Neighbors;
